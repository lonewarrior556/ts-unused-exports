# ts-unused-exports

`ts-unused-exports` finds unused exported symbols in your Typescript project.

[![Build Status](https://travis-ci.com/pzavolinsky/ts-unused-exports.svg?branch=master)](https://travis-ci.com/pzavolinsky/ts-unused-exports)
[![Coveralls](https://img.shields.io/coveralls/pzavolinsky/ts-unused-exports.svg)](https://coveralls.io/github/pzavolinsky/ts-unused-exports)

[![npm Package](https://img.shields.io/npm/v/ts-unused-exports.svg?style=flat-square)](https://www.npmjs.org/package/ts-unused-exports)
[![NPM Downloads](https://img.shields.io/npm/dm/ts-unused-exports.svg)](https://npmjs.org/package/ts-unused-exports)

[![Dependencies](https://david-dm.org/pzavolinsky/ts-unused-exports.svg)](https://david-dm.org/pzavolinsky/ts-unused-exports)
[![License: MIT](https://img.shields.io/badge/License-MIT-yellow.svg)](https://opensource.org/licenses/MIT)

## Installation

```
npm install --save-dev ts-unused-exports
```

or, to install globally:

```
npm install -g ts-unused-exports
```

## Usage

```shell
./node_modules/.bin/ts-unused-exports path/to/tsconfig.json [file1.ts ...] [options]
```

or, if installed globally:

```shell
ts-unused-exports path/to/tsconfig.json [file1.ts ...] [options]
```

or, as a library:

```ts
import analyzeTsConfig from 'ts-unused-exports';
const result = analyzeTsConfig('path/to/tsconfig.json');
// or const result = analyzeTsConfig('path/to/tsconfig.json', ['file1.ts']);
// or const result = analyzeTsConfig('path/to/tsconfig.json', ['file1.ts', '--ignorePaths=math']);

// result : { [index:string] : ExportNameAndLocation[] }
// where the keys are file paths and the values are a structure descibing unused symbols:
// interface ExportNameAndLocation {
//   exportName: string;
//   location: LocationInFile;
// }
```

Options:

| Option name               | Description                                                                  | Example                     |
| ------------------------- | ---------------------------------------------------------------------------- | --------------------------- |
<<<<<<< HEAD
| ` --enableSearchNamespaces` | Enable searching for unused exports within namespaces. Note: this can affect performance on large codebases. | `--enableSearchNamespaces` |
=======
| ` --searchNamespaces` | Enable searching for unused exports within namespaces. Note: this can affect performance (about 5 x slower on large codebases). | `--searchNamespaces` |
>>>>>>> c645b0e8
| `excludeDeclarationFiles` | Exclude `.d.ts` files when looking for unused exports.                       | `--excludeDeclarationFiles` |
| `exitWithCount`           | Set the process exit code to be the count of files that have unused exports. | `--exitWithCount`           |
| `ignorePaths`             | Exclude files that match the given path segments.                            | `--ignorePaths=math;utils`  |
| `showLineNumber`          | Show the line number and column of the unused export.                        | `--showLineNumber`          |

Note that if `ts-unused-exports` is called without files, the files will be read from the tsconfig's `files` or `include` key which must be present. If called with files, then those file paths should be relative to the `tsconfig.json`, just like you would specify them in your tsconfig's `files` key.

`ts-unused-exports` also resolves path aliases specified in tsconfig's `paths` object.

## Why should I use this?

If you've ever used `tslint`'s [no-unused-variable](http://palantir.github.io/tslint/rules/no-unused-variable/) rule you already known how awesome it is. What this rule does is detect code in your modules that is not being used so that you can remove it.

For example, say that you refactored your `math.ts` module so that you no longer use `add1`:

```ts
function add1(x: number) {
  return x + 1;
} // warning here

export default (x: number) => x + 1;
```

When run, `tslint` will complain that `add1` is no longer in use.

Unfortunately, if your symbols are exported, `tslint` does not complain anymore. Effectively `export`ing a symbol anchors the symbol so that, even if nobody uses it, it will not be marked as dead code.

If you've ever found yourself mid-refactor fixing a particularly fiendish function only to realize later that nobody really uses it you know exactly what I mean.

`ts-unused-exports` fills this cross-module gap by complaining about exported symbols that no-one cares about.

In this sense, `ts-unused-exports` does not replace `tslint` but rather complements it by helping you detect unnecessary exports. Once those are fixed, `tslint`'s `no-unused-variable` rule will kick in and tell you which code you can safely remove.

## Example

There is a (very silly) example in the [example/simple](https://github.com/pzavolinsky/ts-unused-exports/blob/master/example/simple) directory.

If you want to run it you can:

```shell
git clone https://github.com/pzavolinsky/ts-unused-exports
cd ts-unused-exports
./bin/ts-unused-exports example/simple/tsconfig.json
# or: node ./bin/ts-unused-exports example/simple/tsconfig.json
# or: node bin\ts-unused-exports example\simple\tsconfig.json
```

The output should be:

```
2 modules with unused exports
/home/stuff/src/github/ts-unused-exports/example/simple/math.ts: add1
/home/stuff/src/github/ts-unused-exports/example/simple/unused.ts: unused
```

## Exit Code

Normally, the exit code follows the convention used by [eslint](https://eslint.org/docs/user-guide/command-line-interface):

- 0 = Linting was successful and there are no linting errors.
- 1 = Linting was successful and there is at least one linting error.
- 2 = Linting was unsuccessful due to bad arguments or an internal error.

If the option `--exitWithCount` is used, then the exit status will equal the number of offending modules:

```shell
echo $?
# or: echo %ERRORLEVEL%
2
```

## Specifying which TypeScript files to check

If not using `files` or `include` inside your `tsconfig` (e.g. using `webpack` with `ts-loader`), you can explicitly specify the files to check in the command line:

```shell
./bin/ts-unused-exports example/simple/tsconfig.json app.ts math.ts
```

or, in a more generic way:

```shell
./bin/ts-unused-exports example/simple/tsconfig.json $(cd example/simple; find -name '*.ts')
```

You can use comment flags to ignore exports:

```ts
// ts-unused-exports:disable-next-line
export function add2(x: number) {
  return x + 2;
}
```

# Changelog (Release History) 

To see what has changed in each version, please see our [CHANGELOG.md](https://github.com/pzavolinsky/ts-unused-exports/blob/master/CHANGELOG.md).

# Contributing

Please see [CONTRIBUTING.md](https://github.com/pzavolinsky/ts-unused-exports/blob/master/CONTRIBUTING.md).

`ts-unused-exports` was created by Patricio Zavolinsky. Improvements were contributed by the [open source
community](https://github.com/pzavolinsky/ts-unused-exports/graphs/contributors).

## Licence: MIT

This project is licensed under the MIT License - see the [LICENSE](./LICENSE) file for details<|MERGE_RESOLUTION|>--- conflicted
+++ resolved
@@ -55,11 +55,7 @@
 
 | Option name               | Description                                                                  | Example                     |
 | ------------------------- | ---------------------------------------------------------------------------- | --------------------------- |
-<<<<<<< HEAD
-| ` --enableSearchNamespaces` | Enable searching for unused exports within namespaces. Note: this can affect performance on large codebases. | `--enableSearchNamespaces` |
-=======
-| ` --searchNamespaces` | Enable searching for unused exports within namespaces. Note: this can affect performance (about 5 x slower on large codebases). | `--searchNamespaces` |
->>>>>>> c645b0e8
+| ` --searchNamespaces` | Enable searching for unused exports within namespaces. Note: this can affect performance on large codebases. | `--searchNamespaces` |
 | `excludeDeclarationFiles` | Exclude `.d.ts` files when looking for unused exports.                       | `--excludeDeclarationFiles` |
 | `exitWithCount`           | Set the process exit code to be the count of files that have unused exports. | `--exitWithCount`           |
 | `ignorePaths`             | Exclude files that match the given path segments.                            | `--ignorePaths=math;utils`  |
