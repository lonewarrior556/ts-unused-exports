--- conflicted
+++ resolved
@@ -39,17 +39,7 @@
     files.length == 1 ? '' : 's'
   } with unused exports`));
 
-<<<<<<< HEAD
-  files.forEach(path => console.log(`${path}: ${analysis[path].join(", ")}`));
-=======
-  files.forEach(
-    path => console.log(
-      `${path}: ${chalk.bold.yellow(analysis[path].join(', '))}`
-    )
-  );
-
-  process.exit(Math.min(255, files.length));
->>>>>>> 9f9d8657
+  files.forEach(path => console.log(`${path}: ${chalk.bold.yellow(analysis[path].join(", "))}`));
 } catch (e) {
   console.error(e);
   process.exit(-1);
