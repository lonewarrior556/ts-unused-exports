--- conflicted
+++ resolved
@@ -4,12 +4,9 @@
 
 ### Changed
 
-<<<<<<< HEAD
 - use eslint-style exit code (0 = no issues, 1 = unused exports found, 2 = exception occurred)
-=======
 - (Internal) add code coverage via nyc
 - (Internal) code coverage and linting are included in `npm test`
->>>>>>> eed842f9
 
 ## [3.0.3] - 30 October 2019
 
