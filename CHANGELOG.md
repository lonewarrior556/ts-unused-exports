## [Unreleased] - ReleaseDate

### Added

<<<<<<< HEAD
- Handle exports from within a namespace. Disabled by default, unless option --enableSearchNamespaces is given. Note: this can affect performance on large codebases.
=======
- Handle exports from within a namespace. Disabled by default, unless option --searchNamespaces is given. Note: there is a performance cost when this is turned on (about 5x slower on large codebases).
>>>>>>> c645b0e8

### Changed
- (Internal) Update dependency TypeScript to 3.7.3
- (Internal) Simplify some logic, using the new optional chaining operator (?.)
- (Internal) Increase code coverage and simplify code (baseUrl defaults to '.')

## [5.1.0] - 26 Nov 2019

### Added

- Detect dynamic imports, to avoid false reports of unused exports
- Handle the alias from 'export default as', to avoid false positives.

### Changed

- (Internal) Update dependencies (except for TypeScript)

## [5.0.0] - 22 Nov 2019

### Added

- Include `.d.ts` files when searching for unused exports. This can be disabled via the --excludeDeclarationFiles option.

## [4.0.0] - 07 Nov 2019

### Changed

- use eslint-style exit code (0 = no issues, 1 = unused exports found, 2 = exception occurred)
- (Internal) add code coverage via nyc
- (Internal) code coverage and linting are included in `npm test`
- (Internal) add more unit tests, increasing the code coverage
- Limit max exit code when --exitWithCount option is used (max is 127, a signed byte)
- (Internal) add badges including: code coverage, npm package version, license, dependency status.

## [3.0.3] - 30 Oct 2019

### Changed

- (Internal) Add eslint with default rules (via typescript-eslint)
- (Internal) Fix all the linting issues

## [3.0.2] - 28 Oct 2019

### Changed

- (Internal) Replaced jasmine tests with cucumber tests
- Fix handling of import from index files, like "." or "./index.ts"

## [3.0.1] - 28 Oct 2019

### Changed

- Fix bug introduced by --showLineNumber option, where analysis throws error on more complex projects.

## [3.0.0] - 27 Oct 2019

### Changed

- Updated TypeScript dependency to 3.6.4

## [2.2.0] - 27 Oct 2019

### Added

- If the option --showLineNumber is given, then output 1 line per unused export, with the location in the file (line number, column)

### Changed

- Fix the --ignorePaths option (it was incorrectly filtering the parsed files, instead of filtering the output)

## [2.1.0] - 20 Oct 2019

### Added

- Add comment flag to ignore some exports
- Add tsconfig paths aliases support
- Remove recursive imports check (performance on big projects)
- Use tsconfig 'paths' to resolve import paths
- Print full paths in console, with color highlighting
- Add cmd line option to ignore results from some file paths

### Changed

- By default, the process exit code will be 0 unless there was a critical error (bad arguments or a missing file)
- If the option --exitWithCount is given, then return the count of files that have unused exports<|MERGE_RESOLUTION|>--- conflicted
+++ resolved
@@ -2,11 +2,7 @@
 
 ### Added
 
-<<<<<<< HEAD
-- Handle exports from within a namespace. Disabled by default, unless option --enableSearchNamespaces is given. Note: this can affect performance on large codebases.
-=======
-- Handle exports from within a namespace. Disabled by default, unless option --searchNamespaces is given. Note: there is a performance cost when this is turned on (about 5x slower on large codebases).
->>>>>>> c645b0e8
+- Handle exports from within a namespace. Disabled by default, unless option --searchNamespaces is given. Note: this can affect performance on large codebases.
 
 ### Changed
 - (Internal) Update dependency TypeScript to 3.7.3
